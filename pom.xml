<project xmlns="http://maven.apache.org/POM/4.0.0"
         xmlns:xsi="http://www.w3.org/2001/XMLSchema-instance"
         xsi:schemaLocation="http://maven.apache.org/POM/4.0.0 http://maven.apache.org/xsd/maven-4.0.0.xsd">
    <modelVersion>4.0.0</modelVersion>

    <groupId>com.irurueta</groupId>
    <artifactId>irurueta-navigation</artifactId>
<<<<<<< HEAD
    <version>1.3.1</version>
=======
    <version>1.4.0-SNAPSHOT</version>
>>>>>>> 07a87c58
    <packaging>jar</packaging>

    <name>${project.groupId}:${project.artifactId}</name>
    <description>A GNSS/INS navigation library</description>
    <url>https://github.com/albertoirurueta/irurueta-navigation</url>
    <inceptionYear>2018</inceptionYear>
    <licenses>
        <license>
            <name>The Apache License, Version 2.0</name>
            <url>http://www.apache.org/licenses/LICENSE-2.0.txt</url>
        </license>
    </licenses>
    <developers>
        <developer>
            <name>Alberto Irurueta Carro</name>
            <email>alberto@irurueta.com</email>
            <organizationUrl>https://github.com/albertoirurueta</organizationUrl>
        </developer>
    </developers>
    <scm>
        <connection>scm:git@github.com:albertoirurueta/irurueta-navigation.git</connection>
        <developerConnection>scm:git@github.com:albertoirurueta/irurueta-navigation.git</developerConnection>
        <url>git@github.com:albertoirurueta/irurueta-navigation.git</url>
    </scm>

    <distributionManagement>
        <!-- maven central snapshot repository -->
        <snapshotRepository>
            <id>ossrh</id>
            <url>https://oss.sonatype.org/content/repositories/snapshots</url>
        </snapshotRepository>
    </distributionManagement>

    <repositories>
        <repository>
            <id>maven-central-snapshots</id>
            <url>https://oss.sonatype.org/content/repositories/snapshots</url>
        </repository>
    </repositories>

    <dependencies>
        <dependency>
            <groupId>junit</groupId>
            <artifactId>junit</artifactId>
            <version>4.13.2</version>
            <scope>test</scope>
            <type>jar</type>
        </dependency>
        <dependency>
            <groupId>org.hamcrest</groupId>
            <artifactId>hamcrest-core</artifactId>
            <version>2.2</version>
            <scope>test</scope>
        </dependency>
        <dependency>
            <groupId>org.mockito</groupId>
            <artifactId>mockito-core</artifactId>
            <version>4.1.0</version>
            <scope>test</scope>
        </dependency>
        <dependency>
            <groupId>com.irurueta</groupId>
            <artifactId>irurueta-numerical</artifactId>
            <version>1.1.0</version>
            <scope>compile</scope>
        </dependency>
        <dependency>
            <groupId>com.irurueta</groupId>
            <artifactId>irurueta-geometry</artifactId>
            <version>1.1.0</version>
            <scope>compile</scope>
        </dependency>
        <dependency>
            <groupId>com.irurueta</groupId>
            <artifactId>irurueta-units</artifactId>
            <version>1.1.0</version>
            <scope>compile</scope>
        </dependency>
        <dependency>
            <groupId>com.irurueta</groupId>
            <artifactId>irurueta-algebra</artifactId>
            <version>1.1.0</version>
            <scope>compile</scope>
        </dependency>
    </dependencies>

    <properties>
        <project.build.sourceEncoding>UTF-8</project.build.sourceEncoding>
        <maven.compiler.source>1.7</maven.compiler.source>
        <maven.compiler.target>1.7</maven.compiler.target>
        <github.global.server>github</github.global.server>
        <github.global.oauth2Token>${env.GITHUB_OAUTH_TOKEN}</github.global.oauth2Token>
    </properties>

    <profiles>
        <profile>
            <id>sign</id>
            <build>
                <plugins>
                    <plugin>
                        <groupId>org.apache.maven.plugins</groupId>
                        <artifactId>maven-gpg-plugin</artifactId>
                        <version>3.0.1</version>
                        <executions>
                            <execution>
                                <id>sign-artifacts</id>
                                <phase>verify</phase>
                                <goals>
                                    <goal>sign</goal>
                                </goals>
                            </execution>
                        </executions>
                    </plugin>
                </plugins>
            </build>
        </profile>
        <profile>
            <id>build-extras</id>
            <activation>
                <activeByDefault>true</activeByDefault>
            </activation>
            <build>
                <plugins>
                    <plugin>
                        <groupId>org.apache.maven.plugins</groupId>
                        <artifactId>maven-source-plugin</artifactId>
                        <version>3.0.1</version>
                        <executions>
                            <execution>
                                <id>attach-sources</id>
                                <goals>
                                    <goal>jar-no-fork</goal>
                                </goals>
                            </execution>
                        </executions>
                    </plugin>
                    <plugin>
                        <groupId>org.apache.maven.plugins</groupId>
                        <artifactId>maven-javadoc-plugin</artifactId>
                        <version>3.0.1</version>
                        <executions>
                            <execution>
                                <id>attach-javadocs</id>
                                <goals>
                                    <goal>jar</goal>
                                </goals>
                            </execution>
                        </executions>
                    </plugin>
                </plugins>
            </build>
        </profile>
    </profiles>

    <!-- default profile -->
    <build>
        <plugins>
            <!-- unit tests plugins -->
            <plugin>
                <groupId>org.apache.maven.plugins</groupId>
                <artifactId>maven-surefire-plugin</artifactId>
                <version>2.22.0</version>
            </plugin>
            <plugin>
                <groupId>org.apache.maven.plugins</groupId>
                <artifactId>maven-failsafe-plugin</artifactId>
                <version>2.22.0</version>
            </plugin>
            <!-- code coverage plugin -->
            <plugin>
                <groupId>org.jacoco</groupId>
                <artifactId>jacoco-maven-plugin</artifactId>
                <version>0.8.6</version>
                <executions>
                    <execution>
                        <id>jacoco-initialize</id>
                        <goals>
                            <goal>prepare-agent</goal>
                        </goals>
                    </execution>
                    <execution>
                        <id>jacoco-site</id>
                        <phase>package</phase>
                        <goals>
                            <goal>report</goal>
                        </goals>
                    </execution>
                </executions>
            </plugin>
            <!-- code quality plugins -->
            <plugin>
                <groupId>org.codehaus.mojo</groupId>
                <artifactId>findbugs-maven-plugin</artifactId>
                <version>3.0.5</version>
            </plugin>
            <!-- maven site -->
            <plugin>
                <groupId>org.apache.maven.plugins</groupId>
                <artifactId>maven-site-plugin</artifactId>
                <version>3.7.1</version>
            </plugin>
            <!-- save build info into generated package -->
            <plugin>
                <groupId>org.codehaus.gmaven</groupId>
                <artifactId>gmaven-plugin</artifactId>
                <version>1.5</version>
                <executions>
                    <execution>
                        <phase>validate</phase>
                        <goals>
                            <goal>execute</goal>
                        </goals>
                        <configuration>
                            <source>
                                <![CDATA[
                                    import java.util.Date
                                    import java.util.Properties
                                    import java.text.SimpleDateFormat
                                    import java.io.File
                                    import java.io.FileWriter

                                    println("Saving build info...")
                                    def dateFormatter = new SimpleDateFormat("yy-MM-dd HH:mm:ss")
                                    def buildTimestamp = dateFormatter.format(new Date())

                                    String groupId = "${project.groupId}"
                                    String artifactId = "${project.artifactId}"
                                    String version = "${project.version}"

                                    //JENKINS
                                    def buildNumber = System.getenv("BUILD_NUMBER")
                                    def commit = System.getenv("GIT_COMMIT")
                                    def branch = System.getenv("GIT_BRANCH")

                                    //TRAVIS CI
                                    if (buildNumber == null) {
                                        buildNumber = System.getenv("TRAVIS_BUILD_NUMBER")
                                    }
                                    if (commit == null) {
                                        commit = System.getenv("TRAVIS_COMMIT")
                                    }
                                    if (branch == null) {
                                        branch = System.getenv("TRAVIS_BRANCH")
                                    }

                                    //GITLAB
                                    if (buildNumber == null) {
                                        buildNumber = System.getenv("CI_JOB_ID")
                                    }
                                    if (commit == null) {
                                        commit = System.getenv("CI_COMMIT_SHA")
                                    }
                                    if (branch == null) {
                                        branch = System.getenv("CI_COMMIT_REF_NAME")
                                    }

                                    def props = new Properties()
                                    props.setProperty("BUILD_TIMESTAMP", buildTimestamp)
                                    props.setProperty("GROUP_ID", groupId)
                                    props.setProperty("ARTIFACT_ID", artifactId)
                                    props.setProperty("VERSION", version)
                                    if (buildNumber != null) {
                                        props.setProperty("BUILD_NUMBER", buildNumber)
                                    }
                                    if (commit != null) {
                                        props.setProperty("COMMIT", commit)
                                    }
                                    if (branch != null) {
                                        props.setProperty("BRANCH", branch)
                                    }

                                    File dir = new File("src/main/resources/com/irurueta/navigation")
                                    dir.mkdirs()
                                    File file = new File(dir, "build-info.properties")
                                    FileWriter writer = new FileWriter(file)
                                    props.store(writer, null)
                                    writer.close()
                                    println("Build info saved at " + file)
                                ]]>
                            </source>
                        </configuration>
                    </execution>
                </executions>
            </plugin>
            <!-- deploys artifact to snapshots repository -->
            <plugin>
                <groupId>org.sonatype.plugins</groupId>
                <artifactId>nexus-staging-maven-plugin</artifactId>
                <version>1.6.7</version>
                <extensions>true</extensions>
                <configuration>
                    <serverId>ossrh</serverId>
                    <nexusUrl>https://oss.sonatype.org/</nexusUrl>
                    <autoReleaseAfterClose>true</autoReleaseAfterClose>
                    <keepStagingRepositoryOnFailure>true</keepStagingRepositoryOnFailure>
                    <stagingProgressTimeoutMinutes>30</stagingProgressTimeoutMinutes>
                    <stagingProfileId>${env.SONATYPE_STAGING_PROFILE_ID}</stagingProfileId>
                </configuration>
            </plugin>
        </plugins>
    </build>

    <reporting>
        <plugins>
            <!-- add javadoc report into site -->
            <plugin>
                <groupId>org.apache.maven.plugins</groupId>
                <artifactId>maven-javadoc-plugin</artifactId>
                <version>3.0.1</version>
                <configuration>
                    <show>private</show>
                    <nohelp>true</nohelp>
                    <detectJavaApiLink>true</detectJavaApiLink>
                </configuration>
            </plugin>
            <!-- adds unit tests report into site -->
            <plugin>
                <groupId>org.apache.maven.plugins</groupId>
                <artifactId>maven-surefire-report-plugin</artifactId>
                <version>2.22.0</version>
            </plugin>
            <!-- adds code coverage report into site -->
            <plugin>
                <groupId>org.jacoco</groupId>
                <artifactId>jacoco-maven-plugin</artifactId>
                <version>0.8.2</version>
            </plugin>
            <!-- adds code quality reports into site -->
            <plugin>
                <groupId>org.apache.maven.plugins</groupId>
                <artifactId>maven-checkstyle-plugin</artifactId>
                <version>3.0.0</version>
                <configuration>
                    <configLocation>checkstyle.xml</configLocation>
                </configuration>
                <reportSets>
                    <reportSet>
                        <reports>
                            <report>checkstyle</report>
                        </reports>
                    </reportSet>
                </reportSets>
            </plugin>

            <plugin>
                <groupId>org.codehaus.mojo</groupId>
                <artifactId>findbugs-maven-plugin</artifactId>
                <version>3.0.3</version>
            </plugin>
            <plugin>
                <groupId>org.apache.maven.plugins</groupId>
                <artifactId>maven-pmd-plugin</artifactId>
                <version>3.10.0</version>
            </plugin>
            <!--
            adds cross reference into source for easier navigation of source in
            reports
            -->
            <plugin>
                <groupId>org.apache.maven.plugins</groupId>
                <artifactId>maven-jxr-plugin</artifactId>
                <version>2.5</version>
            </plugin>
        </plugins>
    </reporting>
</project><|MERGE_RESOLUTION|>--- conflicted
+++ resolved
@@ -5,11 +5,7 @@
 
     <groupId>com.irurueta</groupId>
     <artifactId>irurueta-navigation</artifactId>
-<<<<<<< HEAD
-    <version>1.3.1</version>
-=======
     <version>1.4.0-SNAPSHOT</version>
->>>>>>> 07a87c58
     <packaging>jar</packaging>
 
     <name>${project.groupId}:${project.artifactId}</name>
